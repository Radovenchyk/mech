--- conflicted
+++ resolved
@@ -12,19 +12,15 @@
 #   Unless required by applicable law or agreed to in writing, software
 #   distributed under the License is distributed on an "AS IS" BASIS,
 #   WITHOUT WARRANTIES OR CONDITIONS OF ANY KIND, either express or implied.
-#   See the License for the specific languadge governing permissions and
+#   See the License for the specific language governing permissions and
 #   limitations under the License.
 #
 # ------------------------------------------------------------------------------
 
 """This module contains the dynamic_contribution contract definition."""
-<<<<<<< HEAD
 from enum import Enum
-from typing import Any, Dict, List, cast
-=======
 
 from typing import Any, Dict, List, Optional, cast
->>>>>>> dd5273e5
 
 from aea.common import JSONLike
 from aea.configurations.base import PublicId
