--- conflicted
+++ resolved
@@ -18,21 +18,12 @@
 contracts: []
 protocols: []
 skills:
-<<<<<<< HEAD
 - valory/abstract_round_abci:0.1.0:bafybeic3xbxh74qaufevlmuwj64hhzyvp6ne24ffmbdauset52z7app2cu
 - valory/registration_abci:0.1.0:bafybeigqxnmblvehj4cbhywmjbvivf44ru23xyizf7gx4wfkygkubwex24
 - valory/reset_pause_abci:0.1.0:bafybeifdul36ucwer665cljtb4233fzedxkxfgi7fwflhmlsr2efhu4eiq
-- valory/task_submission_abci:0.1.0:bafybeidxhsp2fvwejdxilo4ogygdbckgigt4uk7qxtiiybj5myj6aev2ey
+- valory/task_submission_abci:0.1.0:bafybeif3iq7a424o4uldemtlfzsbohewlktb65mllwxgg5t4q5mieuew34
 - valory/termination_abci:0.1.0:bafybeihnp324qgyypecaol4tqt7bugbvpbut4hw5brbckbhpovenfiw3zu
 - valory/transaction_settlement_abci:0.1.0:bafybeidbodazeikfo24pug3ir44ub265ltmepm752mzkuic4qfhkdcckmm
-=======
-- valory/abstract_round_abci:0.1.0:bafybeih7nivpffgvqvribkxxejuhnkrhypadoqrfd2ca5xhc2ujhyuualu
-- valory/registration_abci:0.1.0:bafybeiafeoigktmz6u4g2btrlp5ssutclaek6no4sz2zzc67fbfotsnn3a
-- valory/reset_pause_abci:0.1.0:bafybeify27qvpxb2pkr7fmgf3vvxnolorunl7losg55mmxgrobxp5ny5te
-- valory/task_submission_abci:0.1.0:bafybeid2pvgxr5y4m4o3szsaernoimplkakdrfpgmyazuy7y2ufpbype7e
-- valory/termination_abci:0.1.0:bafybeiedpbkacnreyhxm64zxom4mf4g2qe26hrtz6fbksbffnwn6bjfxy4
-- valory/transaction_settlement_abci:0.1.0:bafybeid6xssgfvhlopif6wm2wh6nci3nfastzo7iowefsvko4lg6oynapu
->>>>>>> 4b5fe153
 behaviours:
   main:
     args: {}
@@ -63,6 +54,9 @@
   abci_dialogues:
     args: {}
     class_name: AbciDialogues
+  acn_data_share_dialogues:
+    args: {}
+    class_name: AcnDataShareDialogues
   benchmark_tool:
     args:
       log_dir: /logs
@@ -79,12 +73,10 @@
   ledger_api_dialogues:
     args: {}
     class_name: LedgerApiDialogues
-  acn_data_share_dialogues:
-    args: {}
-    class_name: AcnDataShareDialogues
   params:
     args:
-      agent_mech_contract_address: '0xFf82123dFB52ab75C417195c5fDB87630145ae81'
+      agent_mech_contract_addresses:
+      - '0xFf82123dFB52ab75C417195c5fDB87630145ae81'
       api_keys_json:
       - - openai
         - dummy_api_key
@@ -160,6 +152,9 @@
       validate_timeout: 1205
       task_wait_timeout: 15.0
       use_slashing: false
+      agent_registry_address: '0x0000000000000000000000000000000000000000'
+      agent_id: 3
+      metadata_hash: '00000000000000000000000000000000000000000000000000'
       slash_cooldown_hours: 3
       slash_threshold_amount: 10000000000000000
       light_slash_unit_amount: 5000000000000000
