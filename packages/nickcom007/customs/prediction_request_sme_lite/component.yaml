name: prediction_request_sme_lite
author: nickcom007
version: 0.1.0
type: custom
description: A tool to establish Subject Matter Expert (SME) roles for specific market-related
  questions.
license: Apache-2.0
aea_version: '>=1.0.0, <2.0.0'
fingerprint:
  __init__.py: bafybeibbn67pnrrm4qm3n3kbelvbs3v7fjlrjniywmw2vbizarippidtvi
  prediction_request_sme.py: bafybeicz6praxf3njyd4ufmsbvzwyu6oimwon62fxlrhamui3moyzt2woq
fingerprint_ignore_patterns: []
entry_point: prediction_request_sme.py
callable: run
params:
  default_model: gpt-4-0125-preview
dependencies:
  requests: {}
  google-api-python-client:
    version: ==2.95.0
  googlesearch-python:
    version: ==1.2.3
  tiktoken:
    version: ==0.5.1
  readability-lxml:
    version: ==0.8.1
  markdownify:
    version: ==0.11.6
  openai:
    version: ==1.11.0
  anthropic:
<<<<<<< HEAD
    version: ==0.23.1
=======
    version: ==0.21.3
>>>>>>> 61207f56
<|MERGE_RESOLUTION|>--- conflicted
+++ resolved
@@ -8,7 +8,7 @@
 aea_version: '>=1.0.0, <2.0.0'
 fingerprint:
   __init__.py: bafybeibbn67pnrrm4qm3n3kbelvbs3v7fjlrjniywmw2vbizarippidtvi
-  prediction_request_sme.py: bafybeicz6praxf3njyd4ufmsbvzwyu6oimwon62fxlrhamui3moyzt2woq
+  prediction_request_sme.py: bafybeiginjcsh6j2qlhluiis233yb6afsdfxfnqwokdorjoo5fhdmzlwua
 fingerprint_ignore_patterns: []
 entry_point: prediction_request_sme.py
 callable: run
@@ -29,8 +29,4 @@
   openai:
     version: ==1.11.0
   anthropic:
-<<<<<<< HEAD
-    version: ==0.23.1
-=======
-    version: ==0.21.3
->>>>>>> 61207f56
+    version: ==0.21.3